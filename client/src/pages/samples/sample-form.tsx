--- conflicted
+++ resolved
@@ -376,7 +376,6 @@
                   />
                 )}
 
-<<<<<<< HEAD
                 <FormField
                   control={form.control}
                   name="periodId"
@@ -413,66 +412,6 @@
                     </FormItem>
                   )}
                 />
-=======
-              
- <CardContent className="space-y-4 py-2">
-                {/* Табличный ввод */}
-                <div className="overflow-x-auto">
-                  <table className="w-full table-auto border border-gray-200 text-sm">
-                    <thead className="bg-muted">
-                      <tr>
-                        <th className="p-2 text-left">Название теста</th>
-                        <th className="p-2 text-left">Результат</th>
-                      </tr>
-                    </thead>
-                    <tbody>
-                      {[
-                        { name: "Рост", key: "height" },
-                        { name: "Вес", key: "weight" },
-                        { name: "Весоростовой индекс Кетле", key: "ketleIndex" },
-                          { name: "Окружность грудной клетки", key: "chestCircumference" },  
-                        { name: "Окружность талии", key: "waistCircumference" },
-                        { name: "Осанка", key: "posture" },
-                        { name: "Жизненная емкость легких", key: "vitalCapacity" },
-                        { name: "Сила кисти", key: "handStrength" },
-                        { name: "Ортостатическая проба", key: "orthostaticTest" },
-                        { name: "Проба Штанге", key: "shtangeTest" },
-                          { name: "Проба Генчи", key: "genchiTest" },
-                            { name: "Проба Мартине-Кушелевского", key: "martineTest" },
-                          { name: "Частота сердечных сокращений", key: "heartRate" },
-                          { name: "Артериальное давление", key: "bloodPressure" },
-                            { name: "Пульсовое давление", key: "pulsePressure" },
-                      ].map((test) => (
-                        <tr key={test.key} className="border-t border-gray-100">
-                          <td className="p-2 font-medium">{test.name}</td>
-                          <td className="p-2">
-                            <FormField
-                              control={form.control}
-                              name={test.key as keyof SampleFormValues}
-                              render={({ field }) => (
-                                <Input
-                                  type="number"
-                                  value={field.value ?? ""}
-                                  onChange={(e) => {
-                                    const inputValue = e.target.value;
-                                    field.onChange(
-                                      inputValue === ""
-                                        ? undefined
-                                        : Number(inputValue)
-                                    );
-                                  }}
-                                />
-                              )}
-                            />
-                          </td>
-                        </tr>
-                      ))}
-                    </tbody>
-                  </table>
-                </div>
-              </CardContent>
-                
->>>>>>> 553880a7
 
                 <CardContent className="space-y-4 py-2">
                   {/* Табличный ввод */}
@@ -512,56 +451,42 @@
                           },
                           { name: "Проба Штанге", key: "shtangeTest" },
                           { name: "Проба Генчи", key: "genchiTest" },
-                          {
-                            name: "Проба Мартине-Кушелевского",
-                            key: "martineTest",
-                          },
-                          {
-                            name: "Частота сердечных сокращений",
-                            key: "heartRate",
-                          },
-                          {
-                            name: "Артериальное давление",
-                            key: "bloodPressure",
-                          },
-                          { name: "Пульсовое давление", key: "pulsePressure" },
-                        ].map((test) => (
-                          <tr
-                            key={test.key}
-                            className="border-t border-gray-100"
-                          >
-                            <td className="p-2 font-medium">{test.name}</td>
-                            <td className="p-2">
-                              <FormField
-                                control={form.control}
-                                name={test.key as keyof SampleFormValues}
-                                render={({ field }) => (
-                                  <Input
-                                    type={
-                                      test.key === "posture" ? "number" : "text"
-                                    }
-                                    step={
-                                      test.key === "longJump" ? "0.01" : "1"
-                                    }
-                                    value={field.value ?? ""}
-                                    onChange={(e) => {
-                                      const inputValue = e.target.value;
-                                      field.onChange(
-                                        inputValue === ""
-                                          ? undefined
-                                          : Number(inputValue)
-                                      );
-                                    }}
-                                  />
-                                )}
-                              />
-                            </td>
-                          </tr>
-                        ))}
-                      </tbody>
-                    </table>
-                  </div>
-                </CardContent>
+                            { name: "Проба Мартине-Кушелевского", key: "martineTest" },
+                          { name: "Частота сердечных сокращений", key: "heartRate" },
+                          { name: "Артериальное давление", key: "bloodPressure" },
+                            { name: "Пульсовое давление", key: "pulsePressure" },
+                      ].map((test) => (
+                        <tr key={test.key} className="border-t border-gray-100">
+                          <td className="p-2 font-medium">{test.name}</td>
+                          <td className="p-2">
+                            <FormField
+                              control={form.control}
+                              name={test.key as keyof SampleFormValues}
+                              render={({ field }) => (
+                                <Input
+                                  type="number"
+                                  step={test.key === "longJump" ? "0.01" : "1"}
+                                  value={field.value ?? ""}
+                                  onChange={(e) => {
+                                    const inputValue = e.target.value;
+                                    field.onChange(
+                                      inputValue === ""
+                                        ? undefined
+                                        : Number(inputValue)
+                                    );
+                                  }}
+                                />
+                              )}
+                            />
+                          </td>
+                        </tr>
+                      ))}
+                    </tbody>
+                  </table>
+                </div>
+              </CardContent>
+                
+
               </CardContent>
               <CardFooter className="flex justify-between">
                 <Button
